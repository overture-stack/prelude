version: "3"
services:
  # ==================================================================================
  # A. Database Setup (Postgres + PgAdmin4)
  # ==================================================================================

  # ==========================
  # Keycloak Database
  # ==========================
  keycloak-db:
    image: postgres:latest
    container_name: keycloak-db
    environment:
      POSTGRES_USER: admin
      POSTGRES_PASSWORD: admin123
      POSTGRES_DB: keycloakDb
    volumes:
      - ./persistentStorage/data-keycloak-db:/var/lib/postgresql/data
    networks:
      - db-network
    healthcheck:
      test: ["CMD-SHELL", "pg_isready -U admin -d keycloakDb"]
      interval: 10s
      timeout: 10s
      retries: 5
      start_period: 10s

  # ==========================
  # Song Database
  # ==========================
  song-db:
    image: postgres:latest
    container_name: song-db
    environment:
      POSTGRES_USER: admin
      POSTGRES_PASSWORD: admin123
      POSTGRES_DB: songDb
    volumes:
      - ./persistentStorage/data-song-db:/var/lib/postgresql/data
    networks:
      - db-network
    healthcheck:
      test: ["CMD-SHELL", "pg_isready -U admin -d songDb"]
      interval: 10s
      timeout: 10s
      retries: 5
      start_period: 10s

  # ==========================
  # pgAdmin4
  # ==========================
  pgadmin:
    image: dpage/pgadmin4:latest
    container_name: pgadmin
    environment:
      PGADMIN_DEFAULT_EMAIL: admin@example.com
      PGADMIN_DEFAULT_PASSWORD: admin123
    ports:
      - "5051:80"
    networks:
      - db-network

  # ==================================================================================
  # B. Object Storage (Minio, Minio Client)
  # ==================================================================================
  
  # ==========================
  # Minio
  # ==========================
  minio:
    image: minio/minio
    container_name: minio
    ports:
      - "9000:9000"
      - "9001:9001"
    environment:
      MINIO_ROOT_USER: admin
      MINIO_ROOT_PASSWORD: admin123
    command: server --console-address ":9001" /data
    volumes:
      - ./persistentStorage/data-minio:/data

  # ==========================
  # Minio Client
  # ==========================
  minio-client:
    image: minio/mc
    container_name: minio-client
    depends_on:
      - minio
    entrypoint: >
      /bin/sh -c "
      /usr/bin/mc alias set myminio http://host.docker.internal:9000 admin admin123 &&
      /usr/bin/mc mb myminio/state &&
      /usr/bin/mc mb myminio/object;
      exit 0;
      "

  # ==================================================================================
  # C. OAuth (KeyCloak)
  # ==================================================================================
  
  # ==========================
  # Keycloak 
  # ==========================
  keycloak:
    image: quay.io/keycloak/keycloak:22.0
    container_name: keycloak
    depends_on:
      keycloak-db:
        condition: service_healthy
    ports:
      - "8443:8443"
    environment:
      KEYCLOAK_ADMIN: admin
      KEYCLOAK_ADMIN_PASSWORD: admin123
      KC_HOSTNAME: localhost
      KC_HEALTH_ENABLED: true 
    volumes:
      - ./configurationFiles/keycloakConfigs/server.keystore:/opt/keycloak/conf/server.keystore
      - ./configurationFiles/keycloakConfigs/keycloak-apikeys-1.0.1.jar:/opt/keycloak/providers/keycloak-apikeys.jar
      - ./configurationFiles/keycloakConfigs/myrealm-realm.json:/opt/keycloak/data/import/myrealm-realm.json
      - ./configurationFiles/keycloakConfigs/myrealm-users-0.json:/opt/keycloak/data/import/myrealm-users-0.json
    networks:
      - db-network
      - index-network
    command: >
      start
      --import-realm
      --db=postgres
      --db-url=jdbc:postgresql://keycloak-db:5432/keycloakDb
      --db-username=admin
      --db-password=admin123
      --https-key-store-file=/opt/keycloak/conf/server.keystore
      --https-key-store-password=password

  # ==================================================================================
  # C. File Management (Song, Score, Kafka, Zookeeper)
  # ==================================================================================
  
  # ==========================
  # Zookeeper
  # ==========================
  zookeeper:
    image: confluentinc/cp-zookeeper:latest
    container_name: zookeeper
    environment:
      ZOOKEEPER_CLIENT_PORT: 2181
      ZOOKEEPER_TICK_TIME: 2000
    ports:
      - "2181:2181"
    healthcheck:
      test: ["CMD-SHELL", "echo srvr | nc 127.0.0.1 2181 | grep Mode"]
      interval: 10s
      timeout: 10s
      retries: 3
      start_period: 20s
    networks:
      - db-network

  # ==========================
  # Kafka
  # ==========================
  kafka:
    image: confluentinc/cp-kafka:5.4.0
    container_name: kafka
    platform: linux/amd64
    depends_on:
      zookeeper:
        condition: service_healthy
    ports:
      - "29092:29092"
      - "9092:9092"
    environment:
      KAFKA_BROKER_ID: 1
      KAFKA_ZOOKEEPER_CONNECT: 'zookeeper:2181'
      KAFKA_LISTENER_SECURITY_PROTOCOL_MAP: PLAINTEXT:PLAINTEXT,PLAINTEXT_HOST:PLAINTEXT
      KAFKA_ADVERTISED_LISTENERS: PLAINTEXT://kafka:29092,PLAINTEXT_HOST://kafka:9092
      KAFKA_OFFSETS_TOPIC_REPLICATION_FACTOR: 1
      CONFLUENT_METRICS_REPORTER_BOOTSTRAP_SERVERS: kafka:9092
      CONFLUENT_METRICS_REPORTER_ZOOKEEPER_CONNECT: zookeeper:2181
    healthcheck:
      test: ["CMD-SHELL", "kafka-topics --list --bootstrap-server localhost:9092"]
      interval: 10s
      timeout: 10s
      retries: 3
<<<<<<< HEAD
      start_period: 40s
    networks:
      - db-network

=======
      start_period: 20s
    networks:
      - db-network
  
>>>>>>> c530c187
  # ==========================
  # Song
  # ==========================
  song:
    image: ghcr.io/overture-stack/song-server:438c2c42
    container_name: song
    platform: linux/amd64
    depends_on:
      keycloak:
        condition: service_started
      song-db:
        condition: service_healthy
      kafka:
        condition: service_healthy
      zookeeper:
        condition: service_healthy
    ports:
      - "8080:8080"
    environment:
      # Swagger URL
      SWAGGER_ALTERNATEURL: /api
      # PostgreSQL connection details
      SPRING_DATASOURCE_URL: jdbc:postgresql://song-db:5432/songDb
      SPRING_DATASOURCE_USERNAME: admin
      SPRING_DATASOURCE_PASSWORD: admin123
      # Flyway migration settings
      SPRING_FLYWAY_ENABLED: false
      # SPRING_FLYWAY_LOCATIONS: classpath:flyway/sql,classpath:db/migration
      # Spring Run Profiles
      SPRING_PROFILES_ACTIVE: prod,secure,score-client-cred,kafka
      # Keycloak Integration
      AUTH_SERVER_INTROSPECTIONURI: https://localhost:8443/realms/myrealm/apikey/check_api_key/
      AUTH_SERVER_CLIENTID: song
      AUTH_SERVER_CLIENTSECRET: songsecret
      AUTH_SERVER_TOKENNAME: apikey
      AUTH_SERVER_PROVIDER: keycloak
      AUTH_SERVER_KEYCLOAK_HOST: https://localhost
      AUTH_SERVER_KEYCLOAK_REALM: myrealm
      AUTH_SERVER_SCOPE_STUDY_PREFIX: ABC123.
      AUTH_SERVER_SCOPE_STUDY_SUFFIX: .WRITE
      AUTH_SERVER_SCOPE_SYSTEM: song.WRITE
      SPRING_SECURITY_OAUTH2_RESOURCESERVER_JWT_JWK_SET_URI: https://localhost:8443/realms/myrealm/protocol/openid-connect/certs
      # Score Integration (Required)
      SCORE_URL: http://host.docker.internal:8087
      SCORE_CLIENTCREDENTIALS_ID: score
      SCORE_CLIENTCREDENTIALS_SECRET: scoresecret
      SCORE_CLIENTCREDENTIALS_TOKENURL: http://host.docker.internal:8087/oauth/token
      SCORE_CLIENTCREDENTIALS_SYSTEMSCOPE: score.WRITE
      # ID Management configuration
      ID_USELOCAL: true
      # Schema Strictness Configuration
      SCHEMAS_ENFORCELATEST: true
      # Kafka Event Management Configuration
      SPRING_KAFKA_BOOTSTRAP-SERVERS: kafka:9092
      SPRING_KAFKA_TEMPLATE_DEFAULT-TOPIC: song-analysis
    networks:
      - db-network

  # ==========================
  # Score
  # ==========================
  score:
    image: ghcr.io/overture-stack/score-server:47f006ce
    container_name: score
    platform: linux/amd64
    depends_on:
      minio-client:
        condition: service_completed_successfully
      keycloak:
        condition: service_started
      song:
        condition: service_started
    ports:
      - "8087:8087"
    environment:
      # Spring Run Profiles and server configurations
      SPRING_PROFILES_ACTIVE: collaboratory,prod,secure
      SERVER_PORT: 8087
      SERVER_SSL_ENABLED: false
      # Logging Configuration
      LOGGING_LEVEL_ORG_SPRINGFRAMEWORK_WEB: INFO
      LOGGING_LEVEL_BIO_OVERTURE_SCORE_SERVER: INFO
      LOGGING_LEVEL_ROOT: INFO
      # Authentication Server
      AUTH_SERVER_PROVIDER: keycloak
      AUTH_SERVER_KEYCLOAK_HOST: http://host.docker.internal:8443
      AUTH_SERVER_KEYCLOAK_REALM: myrealm
      AUTH_SERVER_URL: http://host.docker.internal:8443/realms/myrealm/apikey/check_api_key/
      AUTH_SERVER_TOKENNAME: apiKey
      AUTH_SERVER_CLIENTID: score
      AUTH_SERVER_CLIENTSECRET: scoresecret
      AUTH_SERVER_SCOPE_STUDY_PREFIX: ABC123.
      AUTH_SERVER_SCOPE_DOWNLOAD_SUFFIX: .READ
      AUTH_SERVER_SCOPE_DOWNLOAD_SYSTEM: score.WRITE
      AUTH_SERVER_SCOPE_UPLOAD_SYSTEM: score.READ
      AUTH_SERVER_SCOPE_UPLOAD_SUFFIX: .WRITE
      SPRING_SECURITY_OAUTH2_RESOURCESERVER_JWT_JWK_SET_URI: https://localhost:8443/realms/myrealm/protocol/openid-connect/certs
      # Metadata Manager (Song)
      METADATA_URL: song:8080
      # Object Storage (Minio)
      S3_ENDPOINT: minio:9001
      S3_ACCESSKEY: admin
      S3_SECRETKEY: admin123
      BUCKET_NAME_OBJECT: object
      BUCKET_NAME_STATE: state
      UPLOAD_PARTSIZE: 1073741824
      UPLOAD_CONNECTION_TIMEOUT: 1200000

  # ==================================================================================
  #  E. Search (Maestro, Elasticsearch, Arranger)
  # ==================================================================================
  
  # ==========================
  # Maestro
  # ==========================
  maestro:
    image: ghcr.io/overture-stack/maestro:4.3.0
    container_name: maestro
    platform: linux/amd64
    depends_on:
      song:
        condition: service_started
      index-setup:
        condition: service_completed_successfully
    ports:
      - "11235:11235"
    environment:
      # Elasticsearch Integration
      MAESTRO_ELASTICSEARCH_CLUSTER_NODES: elasticsearch:9200
      MAESTRO_ELASTICSEARCH_CLIENT_BASICAUTH_USER: elastic
      MAESTRO_ELASTICSEARCH_CLIENT_BASICAUTH_PASSWORD: myelasticpassword
      MAESTRO_ELASTICSEARCH_CLIENT_TRUSTSELFSIGNCERT: true
      MAESTRO_ELASTICSEARCH_INDEXES_ANALYSISCENTRIC_NAME: analysis-composer-index
      MAESTRO_ELASTICSEARCH_INDEXES_ANALYSISCENTRIC_ALIAS: analysis_centric
      MAESTRO_ELASTICSEARCH_INDEXES_ANALYSISCENTRIC_ENABLED: true
      MAESTRO_ELASTICSEARCH_CLIENT_BASICAUTH_ENABLED: true
      MAESTRO_ELASTICSEARCH_INDEXES_FILECENTRIC_ENABLED: false
      MANAGEMENT_HEALTH_ELASTICSEARCH_ENABLED: false
      MANAGEMENT.SECURITY_ENABLED: false
      # Song Integration
      MAESTRO_REPOSITORIES_0_CODE: song.overture
      MAESTRO_REPOSITORIES_0_URL: song:8080
      MAESTRO_REPOSITORIES_0_NAME: "Overture"
      MAESTRO_REPOSITORIES_0_ORGANIZATION: Overture
      MAESTRO_REPOSITORIES_0_COUNTRY: CA
      # Maestro Configurations
      MAESTRO_FAILURELOG_ENABLED: true
      MAESTRO_FAILURELOG_DIR: app/logs/maestro
      MAESTRO_LOGGING_LEVEL_ROOT: INFO
      MAESTRO_NOTIFICATIONS_SLACK_ENABLED: false
      # Spring Settings
      SPRING_MVC_ASYNC_REQUESTTIMEOUT: -1
      SPRINGDOC_SWAGGERUI_PATH: /api
      # Kafka Integration
      SPRING_CLOUD_STREAM_KAFKA_BINDER_BROKERS: kafka:9092
      SPRING_CLOUD_STREAM_BINDINGS_SONGINPUT_DESTINATION: song-analysis
    networks:
      - db-network
      - index-network

  # ==========================
  # Elasticsearch
  # ==========================
  elasticsearch:
    image: docker.elastic.co/elasticsearch/elasticsearch:8.13.4
    container_name: elasticsearch
    ports:
      - "9200:9200"
    environment:
      discovery.type: single-node
      cluster.name: workflow.elasticsearch
      ES_JAVA_OPTS: -Xms512m -Xmx2048m
      ELASTIC_PASSWORD: myelasticpassword
      xpack.security.enabled: "true"
      MANAGE_INDEX_TEMPLATES: "true"
      NETWORK_HOST: http://localhost:9200
    logging:
      driver: "json-file"
      options:
        max-size: "50m"
        max-file: "10"
    healthcheck:
      test: "curl --silent --fail localhost:9200/_cluster/health?wait_for_status=yellow&timeout=50s || exit 1"
      interval: 10s
      timeout: 10s
      retries: 5
      start_period: 20s
    networks:
      - index-network
  
  # ==========================
  # Index Setup
  # ==========================
  index-setup:
    image: alpine:latest
    container_name: index-setup
    depends_on:
      elasticsearch:
        condition: service_healthy
    ports:
      - "9201:9201"
    volumes:
      - ./configurationFiles/elasticsearchConfigs/composer_index_template.json:/usr/share/elasticsearch/config/composer_index_template.json
      - ./configurationFiles/elasticsearchConfigs/composer_component_template.json:/usr/share/elasticsearch/config/composer_component_template.json
    command: >
      sh -c "
      apk --no-cache add curl && 
      sleep 30 && 
      curl -u elastic:myelasticpassword -X PUT 'http://elasticsearch:9200/_component_template/component_template' -H 'Content-Type: application/json' -d @/usr/share/elasticsearch/config/composer_component_template.json && 
      curl -u elastic:myelasticpassword -X PUT 'http://elasticsearch:9200/_index_template/index_template' -H 'Content-Type: application/json' -d @/usr/share/elasticsearch/config/composer_index_template.json && 
      curl -u elastic:myelasticpassword -X PUT 'http://elasticsearch:9200/analysis-composer-index' -H 'Content-Type: application/json' -d '{\"aliases\": {\"analysis_centric\": {\"is_write_index\": true}}}' && 
      echo 'Templates and index created successfully.'
      " 
    networks:
      - index-network

  # ==========================
  # Arranger-Server
  # ==========================
  arranger-server:
    image: ghcr.io/overture-stack/arranger-server:0b57cf15
    container_name: arranger-server
    platform: linux/amd64
    depends_on:
      index-setup:
        condition: service_completed_successfully
    ports:
      - "5050:5050"
    volumes:
     - ./configurationFiles/arrangerConfigs/base.json:/app/modules/server/configs/base.json
     - ./configurationFiles/arrangerConfigs/extended.json:/app/modules/server/configs/extended.json
     - ./configurationFiles/arrangerConfigs/facets.json:/app/modules/server/configs/facets.json
     - ./configurationFiles/arrangerConfigs/matchbox.json:/app/modules/server/configs/matchbox.json
     - ./configurationFiles/arrangerConfigs/table.json:/app/modules/server/configs/table.json
    environment:
      ENABLE_LOGS: false
      ES_HOST: http://elasticsearch:9200
      ES_USER: elastic
      ES_PASS: myelasticpassword
      REACT_APP_BASE_URL: http://localhost:3000
      REACT_APP_ARRANGER_ADMIN_ROOT: http://localhost:5050/graphql
    networks:
      - index-network

  # ==================================================================================
  #  F. Discovery (Stage)
  # ==================================================================================

  # ==========================
  # Stage
  # ==========================
  stage:
    image: ghcr.io/overture-stack/stage:3ede4e2
    container_name: stage
    platform: linux/amd64
    depends_on:
      arranger-server:
        condition: service_started
      keycloak:
        condition: service_started
    ports:
      - "3000:3000"
    environment:
      # Arranger Integration
      NEXT_PUBLIC_ARRANGER_DOCUMENT_TYPE: analysis
      NEXT_PUBLIC_ARRANGER_INDEX: analysis-composer-index
      NEXT_PUBLIC_ARRANGER_API_URL: http://arranger-server:5050
      NEXT_PUBLIC_ARRANGER_MANIFEST_COLUMNS: repositories.code, analysis.analysis_id, object_id, file.index_file.file_type, file.index_file.name, file.index_file.size, file.index_file.md5sum, file.index_file.object_id, donors.donor_id, donors.specimens.samples.sample_id, study_id
      # Score Integration
      NEXT_PUBLIC_SCORE_API_URL: score:8087
      # Keycloak Integration
      NODE_TLS_REJECT_UNAUTHORIZED: 0
      NEXT_PUBLIC_AUTH_PROVIDER: keycloak
      ACCESSTOKEN_ENCRYPTION_SECRET: super_secret
      SESSION_ENCRYPTION_SECRET: this_is_a_super_secret_secret
<<<<<<< HEAD
      NEXT_PUBLIC_KEYCLOAK_HOST: https://keycloak:8443
=======
      NEXT_PUBLIC_KEYCLOAK_HOST: https://keycloak:8443 
>>>>>>> c530c187
      NEXT_PUBLIC_KEYCLOAK_REALM: myrealm
      NEXT_PUBLIC_KEYCLOAK_CLIENT_ID: webclient
      KEYCLOAK_CLIENT_SECRET: ikksyrYaKX07acf4hpGrpKWcUGaFkEdM
      NEXT_PUBLIC_KEYCLOAK_PERMISSION_AUDIENCE: song
      # Stage Configs
<<<<<<< HEAD
=======
      NODE_TLS_REJECT_UNAUTHORIZED: 0
>>>>>>> c530c187
      NEXTAUTH_URL: http://localhost:3000/api/auth
      NEXT_PUBLIC_LAB_NAME: Overture Composer Portal
      NEXT_PUBLIC_ADMIN_EMAIL: contact@overture.bio
      NEXT_PUBLIC_DEBUG: true
      NEXT_PUBLIC_SHOW_MOBILE_WARNING: true
    networks:
      - db-network
      - index-network

# ==========================
# Networks
# ==========================
networks:
  db-network:
  index-network:<|MERGE_RESOLUTION|>--- conflicted
+++ resolved
@@ -155,6 +155,8 @@
       timeout: 10s
       retries: 3
       start_period: 20s
+    networks:
+      - db-network
     networks:
       - db-network
 
@@ -184,17 +186,10 @@
       interval: 10s
       timeout: 10s
       retries: 3
-<<<<<<< HEAD
       start_period: 40s
     networks:
       - db-network
 
-=======
-      start_period: 20s
-    networks:
-      - db-network
-  
->>>>>>> c530c187
   # ==========================
   # Song
   # ==========================
@@ -470,20 +465,12 @@
       NEXT_PUBLIC_AUTH_PROVIDER: keycloak
       ACCESSTOKEN_ENCRYPTION_SECRET: super_secret
       SESSION_ENCRYPTION_SECRET: this_is_a_super_secret_secret
-<<<<<<< HEAD
       NEXT_PUBLIC_KEYCLOAK_HOST: https://keycloak:8443
-=======
-      NEXT_PUBLIC_KEYCLOAK_HOST: https://keycloak:8443 
->>>>>>> c530c187
       NEXT_PUBLIC_KEYCLOAK_REALM: myrealm
       NEXT_PUBLIC_KEYCLOAK_CLIENT_ID: webclient
       KEYCLOAK_CLIENT_SECRET: ikksyrYaKX07acf4hpGrpKWcUGaFkEdM
       NEXT_PUBLIC_KEYCLOAK_PERMISSION_AUDIENCE: song
       # Stage Configs
-<<<<<<< HEAD
-=======
-      NODE_TLS_REJECT_UNAUTHORIZED: 0
->>>>>>> c530c187
       NEXTAUTH_URL: http://localhost:3000/api/auth
       NEXT_PUBLIC_LAB_NAME: Overture Composer Portal
       NEXT_PUBLIC_ADMIN_EMAIL: contact@overture.bio
