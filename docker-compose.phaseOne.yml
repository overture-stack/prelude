services:
  conductor:
    profiles: ['phaseOne', 'phaseTwo', 'phaseThree', 'platform', 'stageDev', 'data', 'clean']
    image: node:18-alpine
    container_name: conductor
    ports:
      - '9204:9204'
    volumes:
      - ./configs/elasticsearchConfigs/file_data_index_template.json:/usr/share/elasticsearch/config/file_data_index_template.json
      - ./configs/elasticsearchConfigs/tabular_data_index_template.json:/usr/share/elasticsearch/config/tabular_data_index_template.json
      - ./apps/csv-processor:/csv-processor
      - ./data:/data
      - ./scripts:/scripts
      - ./volumes/health:/health
    environment:
      PROFILE: ${PROFILE:-platform}
      ES_URL: http://elasticsearch:9200
      ES_USER: elastic
      ES_PASS: myelasticpassword
      ARRANGER_FILE_URL: http://arranger-file:5050/graphql
      ARRANGER_TABULAR_URL: http://arranger-tabular:5051/graphql
      FILE_INDEX_NAME: file-index
      FILE_ES_TEMPLATE_FILE: /usr/share/elasticsearch/config/file_data_index_template.json
      FILE_ES_TEMPLATE_NAME: file_template
      FILE_ES_ALIAS_NAME: file_centric
      TABULAR_INDEX_NAME: tabular-index
      TABULAR_ES_TEMPLATE_FILE: /usr/share/elasticsearch/config/tabular_data_index_template.json
      TABULAR_ES_TEMPLATE_NAME: tabular_template
      TABULAR_ES_ALIAS_NAME: tabular_centric
      STAGE_URL: http://stage:3000
      TABULAR_DATA_FILE: /data/tabularData.csv
    command: >
      sh -c '
        apk add --no-cache --quiet curl >/dev/null 2>&1
        set -e
          echo "Profile is set to: $PROFILE"
          case "$PROFILE" in
            phaseOne)
              echo "Running phaseOne deployment..."
              chmod +x scripts/deployments/phaseOne.sh
              scripts/deployments/phaseOne.sh
              ;;
            PhaseTwo)
              echo "Running phaseTwo deployment..."
              chmod +x scripts/deployments/phaseTwo.sh
              scripts/deployments/phaseTwo.sh
              ;;
            phaseThree)
              echo "Running phaseThree deployment ..."
              chmod +x scripts/deployments/phaseThree.sh
              scripts/deployments/phaseThree.sh
              ;;
            platform)
              echo "Running platform deployment..."
              chmod +x scripts/deployments/platform.sh
              scripts/deployments/platform.sh
              ;;
            stageDev)
              echo "Running Stage Dev deployment..."
              chmod +x scripts/deployments/stageDev.sh
              scripts/deployments/stageDev.sh
              ;;
            data)
<<<<<<< HEAD
              echo "Running mock data submission..."
=======
              echo "Running data submission scripts..."
>>>>>>> 3805b6ac
              chmod +x scripts/services/phaseOne/submitMockData.sh
              scripts/services/phaseOne/submitMockData.sh
              ;;
            clean)
              echo "Removing data..."
              chmod +x scripts/services/phaseOne/clearElasticsearchData.sh
              scripts/services/phaseOne/clearElasticsearchData.sh
              ;;
            *)
              echo "Invalid profile: $PROFILE. Available options are [platform, songDev, scoreDev,
      maestroDev, arrangerDev, stageDev]."
              exit 1
              ;;
          esac
          exit 0
      '
    healthcheck:
      test: ['CMD', 'test', '-f', '/health/conductor_health']
      interval: 5s
      timeout: 40s
      retries: 100
      start_period: 30s
    networks:
      - conductor-network

  # ==================================================================================
  #  PhaseOne: Search & Discovery
  # ==================================================================================

  elasticsearch:
    profiles: ['phaseOne', 'phaseTwo', 'phaseThree', 'platform', 'stageDev']
    image: docker.elastic.co/elasticsearch/elasticsearch:7.17.1
    container_name: elasticsearch
    platform: linux/amd64
    ports:
      - '9200:9200'
    environment:
      discovery.type: single-node
      cluster.name: workflow.elasticsearch
      ES_JAVA_OPTS: -Xms512m -Xmx2048m
      ES_USER: elastic
      ELASTIC_PASSWORD: myelasticpassword
      xpack.security.enabled: 'true'
    logging:
      driver: 'json-file'
      options:
        max-size: '50m'
        max-file: '10'
    volumes:
      - elasticsearch-data:/usr/share/elasticsearch/data
    healthcheck:
      test:
        'curl --silent --fail localhost:9200/_cluster/health?wait_for_status=yellow&timeout=50s ||
        exit 1'
      interval: 10s
      timeout: 10s
      retries: 5
      start_period: 25s
    networks:
      - conductor-network

  # ======================================
  # Arranger-Server file data
  # ======================================
  # Search API generation with compatible search UI components
  # Documentation Link: https://www.overture.bio/documentation/guides/deployment/dataportal/#running-arranger
  # --------------------------------------
  arranger-file:
    profiles: ['phaseOne', 'phaseTwo', 'phaseThree', 'platform', 'stageDev']
    image: ghcr.io/overture-stack/arranger-server:3.0.0-beta.36
    container_name: arranger-file
    platform: linux/amd64
    depends_on:
      conductor:
        condition: service_healthy
    ports:
      - '5050:5050'
    volumes:
      - ./configs/arrangerConfigs/fileDataConfigs/base.json:/app/modules/server/configs/base.json
      - ./configs/arrangerConfigs/fileDataConfigs/extended.json:/app/modules/server/configs/extended.json
      - ./configs/arrangerConfigs/fileDataConfigs/facets.json:/app/modules/server/configs/facets.json
      - ./configs/arrangerConfigs/fileDataConfigs/matchbox.json:/app/modules/server/configs/matchbox.json
      - ./configs/arrangerConfigs/fileDataConfigs/table.json:/app/modules/server/configs/table.json
    environment:
      # Elasticsearch Variables
      ES_HOST: http://elasticsearch:9200
      ES_USER: elastic
      ES_PASS: myelasticpassword
      ES_ARRANGER_SET_INDEX: file_arranger_set
      # Arranger Variables
      DEBUG: false
      ENABLE_LOGS: false
    networks:
      - conductor-network

  # ======================================
  # Arranger-Server Tabular
  # ======================================
  # Search API generation with compatible search UI components
  # Documentation Link: https://www.overture.bio/documentation/guides/deployment/dataportal/#running-arranger
  # --------------------------------------
  arranger-tabular:
    profiles: ['phaseOne', 'phaseTwo', 'phaseThree', 'platform', 'stageDev']
    image: ghcr.io/overture-stack/arranger-server:3.0.0-beta.36
    container_name: arranger-tabular
    platform: linux/amd64
    depends_on:
      conductor:
        condition: service_healthy
    ports:
      - '5051:5051'
    volumes:
      - ./configs/arrangerConfigs/tabularDataConfigs/base.json:/app/modules/server/configs/base.json
      - ./configs/arrangerConfigs/tabularDataConfigs/extended.json:/app/modules/server/configs/extended.json
      - ./configs/arrangerConfigs/tabularDataConfigs/facets.json:/app/modules/server/configs/facets.json
      - ./configs/arrangerConfigs/tabularDataConfigs/matchbox.json:/app/modules/server/configs/matchbox.json
      - ./configs/arrangerConfigs/tabularDataConfigs/table.json:/app/modules/server/configs/table.json
    environment:
      # Elasticsearch Variables
      ES_HOST: http://elasticsearch:9200
      ES_USER: elastic
      ES_PASS: myelasticpassword
      ES_ARRANGER_SET_INDEX: tabular_arranger_set
      # Arranger Variables (Port required)
      PORT: 5051
      DEBUG: false
      ENABLE_LOGS: false
    networks:
      - conductor-network

  # ======================================
  # Stage Phase One
  # ======================================
  # The react-based, front end portal UI for Overture
  # Documentation Link: https://www.overture.bio/documentation/guides/deployment/dataportal/#setting-up-stage
  # --------------------------------------
  stage:
    profiles: ['phaseOne']
    image: localstageimage:1.0
    container_name: stage
    pull_policy: never
    platform: linux/arm64/v8
    depends_on:
      conductor:
        condition: service_healthy
    ports:
      - '3000:3000'
    environment:
      # Stage Variables
      NEXTAUTH_URL: http://localhost:3000/api/auth
      NEXT_PUBLIC_LAB_NAME: Prelude Portal
      NEXT_PUBLIC_ADMIN_EMAIL: example@example.com
      NEXT_PUBLIC_DEBUG: true
      NEXT_PUBLIC_SHOW_MOBILE_WARNING: true
      NEXT_PUBLIC_ENABLE_DOWNLOADS: true
      # File Arranger Variables
      NEXT_PUBLIC_ARRANGER_FILE_API: http://arranger-file:5050
      NEXT_PUBLIC_ARRANGER_FILE_DOCUMENT_TYPE: file
      NEXT_PUBLIC_ARRANGER_FILE_INDEX: file_centric
      NEXT_PUBLIC_ARRANGER_MANIFEST_COLUMNS:
        repositories.code, analysis.analysis_id, object_id, study_id, file.name, file.size,
        file.md5sum, file_access, analysis.experiment.acknowledgements.strategy, file.data_type,
        analysis.experiment.data.sequence_length
      # Tabular Arranger Variables
      NEXT_PUBLIC_ARRANGER_TABULAR_API: http://arranger-tabular:5051
      NEXT_PUBLIC_ARRANGER_TABULAR_DOCUMENT_TYPE: file
      NEXT_PUBLIC_ARRANGER_TABULAR_INDEX: tabular_centric
      # Song Variables (For Swagger Pages)
      NEXT_PUBLIC_SONG_API: http://localhost:8080
      NEXTAUTH_SECRET: 'your-secure-secret-here'
    volumes:
      - stage-data:/usr/src/public/static/dms_user_assets
    networks:
      - conductor-network

volumes:
  elasticsearch-data:
  stage-data:
networks:
  conductor-network:
    driver: bridge<|MERGE_RESOLUTION|>--- conflicted
+++ resolved
@@ -61,11 +61,7 @@
               scripts/deployments/stageDev.sh
               ;;
             data)
-<<<<<<< HEAD
               echo "Running mock data submission..."
-=======
-              echo "Running data submission scripts..."
->>>>>>> 3805b6ac
               chmod +x scripts/services/phaseOne/submitMockData.sh
               scripts/services/phaseOne/submitMockData.sh
               ;;
